--- conflicted
+++ resolved
@@ -1,13 +1,8 @@
 ﻿<Project Sdk="Microsoft.NET.Sdk">
 
   <PropertyGroup>
-<<<<<<< HEAD
     <TargetFrameworks>netstandard2.0</TargetFrameworks>
-    <Version>2.1.4</Version>
-=======
-    <TargetFrameworks>netstandard2.0;net45</TargetFrameworks>
     <Version>2.1.5</Version>
->>>>>>> 44bec786
     <GeneratePackageOnBuild>true</GeneratePackageOnBuild>
     <Authors>Antonio Nakic-Alfirevic</Authors>
     <Company>Windy Range Software</Company>
